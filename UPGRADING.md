# Upgrading Tendermint Core

This guide provides steps to be followed when you upgrade your applications to
a newer version of Tendermint Core.

## Unreleased

<<<<<<< HEAD
> Overview Section

### Proto Changes

If you are fetching the proto files for use in your application then you must also fetch the third_party/proto/gogoproto/gogo.proto directory as we have phased out GOPATH and included linting and breakage checking.
=======
<Overview>

### Protobuf Changes

When upgrading to version <version #> you will have to fetch the `third_party` directory along with the updated proto files.
>>>>>>> c56fd04a

## v0.33.0

This release is not compatible with previous blockchains due to commit becoming signatures only and fields in the header have been removed.

### Config Changes

You will need to generate a new config if you have used a prior version of tendermint.

- Tags have been entirely renamed throughout the codebase to events and there keys are called [compositeKeys](https://github.com/tendermint/tendermint/blob/6d05c531f7efef6f0619155cf10ae8557dd7832f/docs/app-dev/indexing-transactions.md).
- Evidence Params has been changed to include duration.
  - `consensus_params.evidence.max_age_duration`.
  - Renamed `consensus_params.evidence.max_age` to `max_age_num_blocks`.

### Go API

- `libs/common` has been removed in favor of specific pkgs.
  - `async`
  - `service`
  - `rand`
  - `net`
  - `strings`
  - `cmap`
- removal of `errors` pkg

### RPC Changes

- `/validators` is now paginated (default: 30 vals per page)
- `/block_results` response format updated [see RPC docs for details](https://docs.tendermint.com/master/rpc/#/Info/block_results)
- Event suffix has been removed from the ID in event responses
- IDs are now integers not `json-client-XYZ`

## v0.32.0

This release is compatible with previous blockchains,
however the new ABCI Events mechanism may create some complexity
for nodes wishing to continue operation with v0.32 from a previous version.
There are some minor breaking changes to the RPC.

### Config Changes

If you have `db_backend` set to `leveldb` in your config file, please change it
to `goleveldb` or `cleveldb`.

### RPC Changes

The default listen address for the RPC is now `127.0.0.1`. If you want to expose
it publicly, you have to explicitly configure it. Note exposing the RPC to the
public internet may not be safe - endpoints which return a lot of data may
enable resource exhaustion attacks on your node, causing the process to crash.

Any consumers of `/block_results` need to be mindful of the change in all field
names from CamelCase to Snake case, eg. `results.DeliverTx` is now `results.deliver_tx`.
This is a fix, but it's breaking.

### ABCI Changes

ABCI responses which previously had a `Tags` field now have an `Events` field
instead. The original `Tags` field was simply a list of key-value pairs, where
each key effectively represented some attribute of an event occuring in the
blockchain, like `sender`, `receiver`, or `amount`. However, it was difficult to
represent the occurence of multiple events (for instance, multiple transfers) in a single list.
The new `Events` field contains a list of `Event`, where each `Event` is itself a list
of key-value pairs, allowing for more natural expression of multiple events in
eg. a single DeliverTx or EndBlock. Note each `Event` also includes a `Type`, which is meant to categorize the
event.

For transaction indexing, the index key is
prefixed with the event type: `{eventType}.{attributeKey}`.
If the same event type and attribute key appear multiple times, the values are
appended in a list.

To make queries, include the event type as a prefix. For instance if you
previously queried for `recipient = 'XYZ'`, and after the upgrade you name your event `transfer`,
the new query would be for `transfer.recipient = 'XYZ'`.

Note that transactions indexed on a node before upgrading to v0.32 will still be indexed
using the old scheme. For instance, if a node upgraded at height 100,
transactions before 100 would be queried with `recipient = 'XYZ'` and
transactions after 100 would be queried with `transfer.recipient = 'XYZ'`.
While this presents additional complexity to clients, it avoids the need to
reindex. Of course, you can reset the node and sync from scratch to re-index
entirely using the new scheme.

We illustrate further with a more complete example.

Prior to the update, suppose your `ResponseDeliverTx` look like:

```go
abci.ResponseDeliverTx{
  Tags: []kv.Pair{
    {Key: []byte("sender"), Value: []byte("foo")},
    {Key: []byte("recipient"), Value: []byte("bar")},
    {Key: []byte("amount"), Value: []byte("35")},
  }
}
```

The following queries would match this transaction:

```go
query.MustParse("tm.event = 'Tx' AND sender = 'foo'")
query.MustParse("tm.event = 'Tx' AND recipient = 'bar'")
query.MustParse("tm.event = 'Tx' AND sender = 'foo' AND recipient = 'bar'")
```

Following the upgrade, your `ResponseDeliverTx` would look something like:
the following `Events`:

```go
abci.ResponseDeliverTx{
  Events: []abci.Event{
    {
      Type: "transfer",
      Attributes: kv.Pairs{
        {Key: []byte("sender"), Value: []byte("foo")},
        {Key: []byte("recipient"), Value: []byte("bar")},
        {Key: []byte("amount"), Value: []byte("35")},
      },
    }
}
```

Now the following queries would match this transaction:

```go
query.MustParse("tm.event = 'Tx' AND transfer.sender = 'foo'")
query.MustParse("tm.event = 'Tx' AND transfer.recipient = 'bar'")
query.MustParse("tm.event = 'Tx' AND transfer.sender = 'foo' AND transfer.recipient = 'bar'")
```

For further documentation on `Events`, see the [docs](https://github.com/tendermint/tendermint/blob/60827f75623b92eff132dc0eff5b49d2025c591e/docs/spec/abci/abci.md#events).

### Go Applications

The ABCI Application interface changed slightly so the CheckTx and DeliverTx
methods now take Request structs. The contents of these structs are just the raw
tx bytes, which were previously passed in as the argument.

## v0.31.6

There are no breaking changes in this release except Go API of p2p and
mempool packages. Hovewer, if you're using cleveldb, you'll need to change
the compilation tag:

Use `cleveldb` tag instead of `gcc` to compile Tendermint with CLevelDB or
use `make build_c` / `make install_c` (full instructions can be found at
https://tendermint.com/docs/introduction/install.html#compile-with-cleveldb-support)

## v0.31.0

This release contains a breaking change to the behaviour of the pubsub system.
It also contains some minor breaking changes in the Go API and ABCI.
There are no changes to the block or p2p protocols, so v0.31.0 should work fine
with blockchains created from the v0.30 series.

### RPC

The pubsub no longer blocks on publishing. This may cause some WebSocket (WS) clients to stop working as expected.
If your WS client is not consuming events fast enough, Tendermint can terminate the subscription.
In this case, the WS client will receive an error with description:

```json
{
  "jsonrpc": "2.0",
  "id": "{ID}#event",
  "error": {
    "code": -32000,
    "msg": "Server error",
    "data": "subscription was cancelled (reason: client is not pulling messages fast enough)" // or "subscription was cancelled (reason: Tendermint exited)"
  }
}

Additionally, there are now limits on the number of subscribers and
subscriptions that can be active at once. See the new
`rpc.max_subscription_clients` and `rpc.max_subscriptions_per_client` values to
configure this.
```

### Applications

Simple rename of `ConsensusParams.BlockSize` to `ConsensusParams.Block`.

The `ConsensusParams.Block.TimeIotaMS` field was also removed. It's configured
in the ConsensusParsm in genesis.

### Go API

See the [CHANGELOG](CHANGELOG.md). These are relatively straight forward.

## v0.30.0

This release contains a breaking change to both the block and p2p protocols,
however it may be compatible with blockchains created with v0.29.0 depending on
the chain history. If your blockchain has not included any pieces of evidence,
or no piece of evidence has been included in more than one block,
and if your application has never returned multiple updates
for the same validator in a single block, then v0.30.0 will work fine with
blockchains created with v0.29.0.

The p2p protocol change is to fix the proposer selection algorithm again.
Note that proposer selection is purely a p2p concern right
now since the algorithm is only relevant during real time consensus.
This change is thus compatible with v0.29.0, but
all nodes must be upgraded to avoid disagreements on the proposer.

### Applications

Applications must ensure they do not return duplicates in
`ResponseEndBlock.ValidatorUpdates`. A pubkey must only appear once per set of
updates. Duplicates will cause irrecoverable failure. If you have a very good
reason why we shouldn't do this, please open an issue.

## v0.29.0

This release contains some breaking changes to the block and p2p protocols,
and will not be compatible with any previous versions of the software, primarily
due to changes in how various data structures are hashed.

Any implementations of Tendermint blockchain verification, including lite clients,
will need to be updated. For specific details:

- [Merkle tree](https://github.com/tendermint/spec/blob/master/spec/blockchain/encoding.md#merkle-trees)
- [ConsensusParams](https://github.com/tendermint/spec/blob/master/spec/blockchain/state.md#consensusparams)

There was also a small change to field ordering in the vote struct. Any
implementations of an out-of-process validator (like a Key-Management Server)
will need to be updated. For specific details:

- [Vote](https://github.com/tendermint/spec/blob/master/spec/consensus/signing.md#votes)

Finally, the proposer selection algorithm continues to evolve. See the
[work-in-progress
specification](https://github.com/tendermint/tendermint/pull/3140).

For everything else, please see the [CHANGELOG](./CHANGELOG.md#v0.29.0).

## v0.28.0

This release breaks the format for the `priv_validator.json` file
and the protocol used for the external validator process.
It is compatible with v0.27.0 blockchains (neither the BlockProtocol nor the
P2PProtocol have changed).

Please read carefully for details about upgrading.

**Note:** Backup your `config/priv_validator.json`
before proceeding.

### `priv_validator.json`

The `config/priv_validator.json` is now two files:
`config/priv_validator_key.json` and `data/priv_validator_state.json`.
The former contains the key material, the later contains the details on the last
message signed.

When running v0.28.0 for the first time, it will back up any pre-existing
`priv_validator.json` file and proceed to split it into the two new files.
Upgrading should happen automatically without problem.

To upgrade manually, use the provided `privValUpgrade.go` script, with exact paths for the old
`priv_validator.json` and the locations for the two new files. It's recomended
to use the default paths, of `config/priv_validator_key.json` and
`data/priv_validator_state.json`, respectively:

```
go run scripts/privValUpgrade.go <old-path> <new-key-path> <new-state-path>
```

### External validator signers

The Unix and TCP implementations of the remote signing validator
have been consolidated into a single implementation.
Thus in both cases, the external process is expected to dial
Tendermint. This is different from how Unix sockets used to work, where
Tendermint dialed the external process.

The `PubKeyMsg` was also split into separate `Request` and `Response` types
for consistency with other messages.

Note that the TCP sockets don't yet use a persistent key,
so while they're encrypted, they can't yet be properly authenticated.
See [#3105](https://github.com/tendermint/tendermint/issues/3105).
Note the Unix socket has neither encryption nor authentication, but will
add a shared-secret in [#3099](https://github.com/tendermint/tendermint/issues/3099).

## v0.27.0

This release contains some breaking changes to the block and p2p protocols,
but does not change any core data structures, so it should be compatible with
existing blockchains from the v0.26 series that only used Ed25519 validator keys.
Blockchains using Secp256k1 for validators will not be compatible. This is due
to the fact that we now enforce which key types validators can use as a
consensus param. The default is Ed25519, and Secp256k1 must be activated
explicitly.

It is recommended to upgrade all nodes at once to avoid incompatibilities at the
peer layer - namely, the heartbeat consensus message has been removed (only
relevant if `create_empty_blocks=false` or `create_empty_blocks_interval > 0`),
and the proposer selection algorithm has changed. Since proposer information is
never included in the blockchain, this change only affects the peer layer.

### Go API Changes

#### libs/db

The ReverseIterator API has changed the meaning of `start` and `end`.
Before, iteration was from `start` to `end`, where
`start > end`. Now, iteration is from `end` to `start`, where `start < end`.
The iterator also excludes `end`. This change allows a simplified and more
intuitive logic, aligning the semantic meaning of `start` and `end` in the
`Iterator` and `ReverseIterator`.

### Applications

This release enforces a new consensus parameter, the
ValidatorParams.PubKeyTypes. Applications must ensure that they only return
validator updates with the allowed PubKeyTypes. If a validator update includes a
pubkey type that is not included in the ConsensusParams.Validator.PubKeyTypes,
block execution will fail and the consensus will halt.

By default, only Ed25519 pubkeys may be used for validators. Enabling
Secp256k1 requires explicit modification of the ConsensusParams.
Please update your application accordingly (ie. restrict validators to only be
able to use Ed25519 keys, or explicitly add additional key types to the genesis
file).

## v0.26.0

This release contains a lot of changes to core data types and protocols. It is not
compatible to the old versions and there is no straight forward way to update
old data to be compatible with the new version.

To reset the state do:

```
$ tendermint unsafe_reset_all
```

Here we summarize some other notable changes to be mindful of.

### Config Changes

All timeouts must be changed from integers to strings with their duration, for
instance `flush_throttle_timeout = 100` would be changed to
`flush_throttle_timeout = "100ms"` and `timeout_propose = 3000` would be changed
to `timeout_propose = "3s"`.

### RPC Changes

The default behaviour of `/abci_query` has been changed to not return a proof,
and the name of the parameter that controls this has been changed from `trusted`
to `prove`. To get proofs with your queries, ensure you set `prove=true`.

Various version fields like `amino_version`, `p2p_version`, `consensus_version`,
and `rpc_version` have been removed from the `node_info.other` and are
consolidated under the tendermint semantic version (ie. `node_info.version`) and
the new `block` and `p2p` protocol versions under `node_info.protocol_version`.

### ABCI Changes

Field numbers were bumped in the `Header` and `ResponseInfo` messages to make
room for new `version` fields. It should be straight forward to recompile the
protobuf file for these changes.

#### Proofs

The `ResponseQuery.Proof` field is now structured as a `[]ProofOp` to support
generalized Merkle tree constructions where the leaves of one Merkle tree are
the root of another. If you don't need this functionality, and you used to
return `<proof bytes>` here, you should instead return a single `ProofOp` with
just the `Data` field set:

```
[]ProofOp{
    ProofOp{
        Data: <proof bytes>,
    }
}
```

For more information, see:

- [ADR-026](https://github.com/tendermint/tendermint/blob/30519e8361c19f4bf320ef4d26288ebc621ad725/docs/architecture/adr-026-general-merkle-proof.md)
- [Relevant ABCI
  documentation](https://github.com/tendermint/tendermint/blob/30519e8361c19f4bf320ef4d26288ebc621ad725/docs/spec/abci/apps.md#query-proofs)
- [Description of
  keys](https://github.com/tendermint/tendermint/blob/30519e8361c19f4bf320ef4d26288ebc621ad725/crypto/merkle/proof_key_path.go#L14)

### Go API Changes

#### crypto/merkle

The `merkle.Hasher` interface was removed. Functions which used to take `Hasher`
now simply take `[]byte`. This means that any objects being Merklized should be
serialized before they are passed in.

#### node

The `node.RunForever` function was removed. Signal handling and running forever
should instead be explicitly configured by the caller. See how we do it
[here](https://github.com/tendermint/tendermint/blob/30519e8361c19f4bf320ef4d26288ebc621ad725/cmd/tendermint/commands/run_node.go#L60).

### Other

All hashes, except for public key addresses, are now 32-bytes.

## v0.25.0

This release has minimal impact.

If you use GasWanted in ABCI and want to enforce it, set the MaxGas in the genesis file (default is no max).

## v0.24.0

New 0.24.0 release contains a lot of changes to the state and types. It's not
compatible to the old versions and there is no straight forward way to update
old data to be compatible with the new version.

To reset the state do:

```
$ tendermint unsafe_reset_all
```

Here we summarize some other notable changes to be mindful of.

### Config changes

`p2p.max_num_peers` was removed in favor of `p2p.max_num_inbound_peers` and
`p2p.max_num_outbound_peers`.

```
# Maximum number of inbound peers
max_num_inbound_peers = 40

# Maximum number of outbound peers to connect to, excluding persistent peers
max_num_outbound_peers = 10
```

As you can see, the default ratio of inbound/outbound peers is 4/1. The reason
is we want it to be easier for new nodes to connect to the network. You can
tweak these parameters to alter the network topology.

### RPC Changes

The result of `/commit` used to contain `header` and `commit` fields at the top level. These are now contained under the `signed_header` field.

### ABCI Changes

The header has been upgraded and contains new fields, but none of the existing
fields were changed, except their order.

The `Validator` type was split into two, one containing an `Address` and one
containing a `PubKey`. When processing `RequestBeginBlock`, use the `Validator`
type, which contains just the `Address`. When returning `ResponseEndBlock`, use
the `ValidatorUpdate` type, which contains just the `PubKey`.

### Validator Set Updates

Validator set updates returned in ResponseEndBlock for height `H` used to take
effect immediately at height `H+1`. Now they will be delayed one block, to take
effect at height `H+2`. Note this means that the change will be seen by the ABCI
app in the `RequestBeginBlock.LastCommitInfo` at block `H+3`. Apps were already
required to maintain a map from validator addresses to pubkeys since v0.23 (when
pubkeys were removed from RequestBeginBlock), but now they may need to track
multiple validator sets at once to accomodate this delay.

### Block Size

The `ConsensusParams.BlockSize.MaxTxs` was removed in favour of
`ConsensusParams.BlockSize.MaxBytes`, which is now enforced. This means blocks
are limitted only by byte-size, not by number of transactions.<|MERGE_RESOLUTION|>--- conflicted
+++ resolved
@@ -5,19 +5,11 @@
 
 ## Unreleased
 
-<<<<<<< HEAD
-> Overview Section
-
-### Proto Changes
-
-If you are fetching the proto files for use in your application then you must also fetch the third_party/proto/gogoproto/gogo.proto directory as we have phased out GOPATH and included linting and breakage checking.
-=======
 <Overview>
 
 ### Protobuf Changes
 
 When upgrading to version <version #> you will have to fetch the `third_party` directory along with the updated proto files.
->>>>>>> c56fd04a
 
 ## v0.33.0
 
