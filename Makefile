PACKAGES=$(shell go list ./...)
OUTPUT?=build/tendermint

BUILD_TAGS?='tendermint'
LD_FLAGS = -X github.com/tendermint/tendermint/version.GitCommit=`git rev-parse --short=8 HEAD` -s -w
BUILD_FLAGS = -mod=readonly -ldflags "$(LD_FLAGS)"

all: check build test install
.PHONY: all

# The below include contains the tools.
include tools.mk
include tests.mk

###############################################################################
###                                Build Tendermint                        ###
###############################################################################

build:
	CGO_ENABLED=0 go build $(BUILD_FLAGS) -tags $(BUILD_TAGS) -o $(OUTPUT) ./cmd/tendermint/
.PHONY: build

build_c:
	CGO_ENABLED=1 go build $(BUILD_FLAGS) -tags "$(BUILD_TAGS) cleveldb" -o $(OUTPUT) ./cmd/tendermint/
.PHONY: build_c

build_race:
	CGO_ENABLED=1 go build -race $(BUILD_FLAGS) -tags $(BUILD_TAGS) -o $(OUTPUT) ./cmd/tendermint
.PHONY: build_race

install:
	CGO_ENABLED=0 go install $(BUILD_FLAGS) -tags $(BUILD_TAGS) ./cmd/tendermint
.PHONY: install

install_c:
	CGO_ENABLED=1 go install $(BUILD_FLAGS) -tags "$(BUILD_TAGS) cleveldb" ./cmd/tendermint
.PHONY: install_c

###############################################################################
###                                Protobuf                                 ###
###############################################################################

proto-all: proto-gen proto-lint proto-check-breaking
.PHONY: proto-all

proto-gen:
	## If you get the following error,
	## "error while loading shared libraries: libprotobuf.so.14: cannot open shared object file: No such file or directory"
	## See https://stackoverflow.com/a/25518702
	## Note the $< here is substituted for the %.proto
	## Note the $@ here is substituted for the %.pb.go
	@sh scripts/protocgen.sh
.PHONY: proto-gen

proto-lint:
	@buf check lint --error-format=json
.PHONY: proto-lint

proto-check-breaking:
<<<<<<< HEAD
	# TODO:Change branch to master when it is merged
	@buf check breaking --against-input '.git#branch=proto-breakage' 

=======
	@buf check breaking --against-input '.git#branch=master'
.PHONY: proto-check-breaking
>>>>>>> 5bbc5174

###############################################################################
###                              Build ABCI                                 ###
###############################################################################

build_abci:
	@go build -mod=readonly -i ./abci/cmd/...
.PHONY: build_abci

install_abci:
	@go install -mod=readonly ./abci/cmd/...
.PHONY: install_abci

###############################################################################
###                              Distribution                               ###
###############################################################################

# dist builds binaries for all platforms and packages them for distribution
# TODO add abci to these scripts
dist:
	@BUILD_TAGS=$(BUILD_TAGS) sh -c "'$(CURDIR)/scripts/dist.sh'"
.PHONY: dist

go-mod-cache: go.sum
	@echo "--> Download go modules to local cache"
	@go mod download
.PHONY: go-mod-cache

go.sum: go.mod
	@echo "--> Ensure dependencies have not been modified"
	@go mod verify
	@go mod tidy

draw_deps:
	@# requires brew install graphviz or apt-get install graphviz
	go get github.com/RobotsAndPencils/goviz
	@goviz -i github.com/tendermint/tendermint/cmd/tendermint -d 3 | dot -Tpng -o dependency-graph.png
.PHONY: draw_deps

get_deps_bin_size:
	@# Copy of build recipe with additional flags to perform binary size analysis
	$(eval $(shell go build -work -a $(BUILD_FLAGS) -tags $(BUILD_TAGS) -o $(OUTPUT) ./cmd/tendermint/ 2>&1))
	@find $(WORK) -type f -name "*.a" | xargs -I{} du -hxs "{}" | sort -rh | sed -e s:${WORK}/::g > deps_bin_size.log
	@echo "Results can be found here: $(CURDIR)/deps_bin_size.log"
.PHONY: get_deps_bin_size

###############################################################################
###                                  Libs                                   ###
###############################################################################

# generates certificates for TLS testing in remotedb and RPC server
gen_certs: clean_certs
	certstrap init --common-name "tendermint.com" --passphrase ""
	certstrap request-cert --common-name "server" -ip "127.0.0.1" --passphrase ""
	certstrap sign "server" --CA "tendermint.com" --passphrase ""
	mv out/server.crt rpc/lib/server/test.crt
	mv out/server.key rpc/lib/server/test.key
	rm -rf out
.PHONY: gen_certs

# deletes generated certificates
clean_certs:
	rm -f rpc/lib/server/test.crt
	rm -f rpc/lib/server/test.key
.PHONY: clean_certs

###############################################################################
###                  Formatting, linting, and vetting                       ###
###############################################################################

fmt:
	@go fmt ./...
.PHONY: fmt

lint:
	@echo "--> Running linter"
	@golangci-lint run
.PHONY: lint

DESTINATION = ./index.html.md

###############################################################################
###                           Documentation                                 ###
###############################################################################

build-docs:
	cd docs && \
	while read p; do \
		(git checkout $${p} && npm install && VUEPRESS_BASE="/$${p}/" npm run build) ; \
		mkdir -p ~/output/$${p} ; \
		cp -r .vuepress/dist/* ~/output/$${p}/ ; \
		cp ~/output/$${p}/index.html ~/output ; \
	done < versions ;
.PHONY: build-docs

sync-docs:
	cd ~/output && \
	echo "role_arn = ${DEPLOYMENT_ROLE_ARN}" >> /root/.aws/config ; \
	echo "CI job = ${CIRCLE_BUILD_URL}" >> version.html ; \
	aws s3 sync . s3://${WEBSITE_BUCKET} --profile terraform --delete ; \
	aws cloudfront create-invalidation --distribution-id ${CF_DISTRIBUTION_ID} --profile terraform --path "/*" ;
.PHONY: sync-docs

###############################################################################
###                            Docker image                                 ###
###############################################################################

build-docker:
	cp $(OUTPUT) DOCKER/tendermint
	docker build --label=tendermint --tag="tendermint/tendermint" DOCKER
	rm -rf DOCKER/tendermint
.PHONY: build-docker

###############################################################################
###                       Local testnet using docker                        ###
###############################################################################

# Build linux binary on other platforms
build-linux: tools
	GOOS=linux GOARCH=amd64 $(MAKE) build
.PHONY: build-linux

build-docker-localnode:
	@cd networks/local && make
.PHONY: build-docker-localnode

# Runs `make build_c` from within an Amazon Linux (v2)-based Docker build
# container in order to build an Amazon Linux-compatible binary. Produces a
# compatible binary at ./build/tendermint
build_c-amazonlinux:
	$(MAKE) -C ./DOCKER build_amazonlinux_buildimage
	docker run --rm -it -v `pwd`:/tendermint tendermint/tendermint:build_c-amazonlinux
.PHONY: build_c-amazonlinux

# Run a 4-node testnet locally
localnet-start: localnet-stop build-docker-localnode
	@if ! [ -f build/node0/config/genesis.json ]; then docker run --rm -v $(CURDIR)/build:/tendermint:Z tendermint/localnode testnet --config /etc/tendermint/config-template.toml --v 4 --o . --populate-persistent-peers --starting-ip-address 192.167.10.2; fi
	docker-compose up
.PHONY: localnet-start

# Stop testnet
localnet-stop:
	docker-compose down
.PHONY: localnet-stop

# Build hooks for dredd, to skip or add information on some steps
build-contract-tests-hooks:
ifeq ($(OS),Windows_NT)
	go build -mod=readonly $(BUILD_FLAGS) -o build/contract_tests.exe ./cmd/contract_tests
else
	go build -mod=readonly $(BUILD_FLAGS) -o build/contract_tests ./cmd/contract_tests
endif
.PHONY: build-contract-tests-hooks

# Run a nodejs tool to test endpoints against a localnet
# The command takes care of starting and stopping the network
# prerequisits: build-contract-tests-hooks build-linux
# the two build commands were not added to let this command run from generic containers or machines.
# The binaries should be built beforehand
contract-tests:
	dredd
.PHONY: contract-tests<|MERGE_RESOLUTION|>--- conflicted
+++ resolved
@@ -57,14 +57,8 @@
 .PHONY: proto-lint
 
 proto-check-breaking:
-<<<<<<< HEAD
-	# TODO:Change branch to master when it is merged
-	@buf check breaking --against-input '.git#branch=proto-breakage' 
-
-=======
 	@buf check breaking --against-input '.git#branch=master'
 .PHONY: proto-check-breaking
->>>>>>> 5bbc5174
 
 ###############################################################################
 ###                              Build ABCI                                 ###
